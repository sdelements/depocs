--- conflicted
+++ resolved
@@ -60,11 +60,5 @@
     # You can just specify the packages manually here if your project is
     # simple. Or you can use find_packages().
     packages=['depocs'],
-<<<<<<< HEAD
-    install_requires=[
-        "six==1.16.0"
-    ],
-=======
->>>>>>> 6b8462a3
     test_suite="tests",
 )